package com.sap.cloud.security.adapter.spring;

import com.sap.cloud.security.config.Environments;
import com.sap.cloud.security.config.OAuth2ServiceConfiguration;
import com.sap.cloud.security.config.cf.CFConstants;
import com.sap.cloud.security.token.AccessToken;
import com.sap.cloud.security.token.ScopeConverter;
import com.sap.cloud.security.token.SecurityContext;
import com.sap.cloud.security.token.Token;
import com.sap.cloud.security.token.XsuaaScopeConverter;
import com.sap.cloud.security.token.XsuaaToken;
import com.sap.cloud.security.token.validation.ValidationResult;
import com.sap.cloud.security.token.validation.Validator;
import com.sap.cloud.security.token.validation.validators.JwtValidatorBuilder;
import com.sap.cloud.security.xsuaa.Assertions;
import com.sap.cloud.security.xsuaa.client.SpringOAuth2TokenKeyService;
import com.sap.cloud.security.xsuaa.client.SpringOidcConfigurationService;
import org.springframework.beans.factory.InitializingBean;
import org.springframework.security.core.Authentication;
import org.springframework.security.core.AuthenticationException;
<<<<<<< HEAD
import org.springframework.security.core.GrantedAuthority;
import org.springframework.security.core.authority.SimpleGrantedAuthority;
=======
import org.springframework.security.core.context.SecurityContextHolder;
>>>>>>> 2101e39c
import org.springframework.security.oauth2.common.OAuth2AccessToken;
import org.springframework.security.oauth2.common.exceptions.InvalidTokenException;
import org.springframework.security.oauth2.provider.AuthorizationRequest;
import org.springframework.security.oauth2.provider.OAuth2Authentication;
import org.springframework.security.oauth2.provider.token.ResourceServerTokenServices;
import org.springframework.web.client.RestOperations;
import org.springframework.web.client.RestTemplate;

import javax.annotation.Nonnull;
import java.util.Collection;
import java.util.Set;
import java.util.stream.Collectors;

/**
 * This constructor requires a dependency to Spring-security oauth, which will be deprecated soon.
 *
 * <pre>
 * {@code
 * <dependency>
 *     <groupId>org.springframework.security.oauth</groupId>
 *     <artifactId>spring-security-oauth2</artifactId>
 *     <scope>provided</scope>
 * </dependency>
 * <dependency>
 *     <groupId>org.springframework</groupId>
 *     <artifactId>spring-beans</artifactId>
 *     <scope>provided</scope>
 * </dependency>
 * }
 * </pre>
<<<<<<< HEAD
 *
 * By default it used Apache Rest Client for communicating with the OAuth2
 * Server.
=======
 * 
 * By default it used Apache Rest Client for communicating with the OAuth2 Server.<br>
 *
 * Spring Security framework initializes the {@link org.springframework.security.core.context.SecurityContext}
 * with the {@code OAuth2Authentication} which is provided as part of {@link #loadAuthentication} method. <br>
 * This gives you the following options:
 * <li>
 *     <ul>All Spring security features are supported that uses
 *     {@link org.springframework.security.core.context.SecurityContext#getAuthentication()}</ul>
 *     <ul>You can access the {@code Authentication} via {@link SecurityContextHolder#getContext()}
 *     also within asynchronous threads.</ul>
 *     <ul>You can access the {@code Token} via {@link SpringSecurityContext#getToken()}
 *     also within asynchronous threads.</ul>
 * </li>
 *
>>>>>>> 2101e39c
 */
public class SAPOfflineTokenServicesCloud implements ResourceServerTokenServices, InitializingBean {

	private final OAuth2ServiceConfiguration serviceConfiguration;
	private Validator<Token> tokenValidator;
	private JwtValidatorBuilder jwtValidatorBuilder;
	private boolean useLocalScopeAsAuthorities;
	private ScopeConverter xsuaaScopeConverter;

	/**
	 * Constructs an instance which is preconfigured for XSUAA service configuration
	 * from SAP CP Environment.
	 */
	public SAPOfflineTokenServicesCloud() {
		this(Environments.getCurrent().getXsuaaConfiguration());
	}

	/**
	 * Constructs an instance with custom configuration.
	 *
	 * @param serviceConfiguration
	 *            the service configuration. You can use
	 *            {@link com.sap.cloud.security.config.Environments} in order to
	 *            load service configuration from the binding information in your
	 *            environment.
	 */
	public SAPOfflineTokenServicesCloud(OAuth2ServiceConfiguration serviceConfiguration) {
		this(serviceConfiguration, new RestTemplate());
	}

	/**
	 * Constructs an instance with custom configuration and rest template.
	 *
	 * @param serviceConfiguration
	 *            the service configuration. You can use
	 *            {@link com.sap.cloud.security.config.Environments} in order to
	 *            load service configuration from the binding information in your
	 *            environment.
	 * @param restOperations
	 *            the spring rest template
	 */
	public SAPOfflineTokenServicesCloud(OAuth2ServiceConfiguration serviceConfiguration,
			RestOperations restOperations) {
		this(serviceConfiguration, JwtValidatorBuilder.getInstance(serviceConfiguration)
				.withOAuth2TokenKeyService(new SpringOAuth2TokenKeyService(restOperations))
				.withOidcConfigurationService(new SpringOidcConfigurationService(restOperations)));

	}

	SAPOfflineTokenServicesCloud(OAuth2ServiceConfiguration serviceConfiguration,
			JwtValidatorBuilder jwtValidatorBuilder) {
		Assertions.assertNotNull(serviceConfiguration, "serviceConfiguration is required.");
		Assertions.assertNotNull(jwtValidatorBuilder, "jwtValidatorBuilder is required.");

		this.serviceConfiguration = serviceConfiguration;
		this.jwtValidatorBuilder = jwtValidatorBuilder;
		if (serviceConfiguration.hasProperty(CFConstants.XSUAA.APP_ID)) {
			this.xsuaaScopeConverter = new XsuaaScopeConverter(
					serviceConfiguration.getProperty(CFConstants.XSUAA.APP_ID));
		}
	}

	@Override
	public OAuth2Authentication loadAuthentication(@Nonnull String accessToken)
			throws AuthenticationException, InvalidTokenException {
<<<<<<< HEAD
		// TODO IAS support
		AccessToken token = checkAndCreateToken(accessToken);
		Set<String> scopes = token.getScopes();
		if (useLocalScopeAsAuthorities) {
			scopes = xsuaaScopeConverter.convert(scopes);
		}
		ValidationResult validationResult = tokenValidator.validate(token);
		if (validationResult.isValid()) {
			SecurityContext.setToken(token);
			final AuthorizationRequest clientAuthentication = createAuthorizationRequest(token, scopes);
			Authentication userAuthentication = null; // TODO no SAPUserDetails support. Using spring
														// alternative?
			return new OAuth2Authentication(clientAuthentication.createOAuth2Request(), userAuthentication);
		} else {
			throw new InvalidTokenException(validationResult.getErrorDescription());
		}
=======
		Token token = checkAndCreateToken(accessToken);

		ValidationResult validationResult = tokenValidator.validate(token);

		if (validationResult.isErroneous()) {
			throw new InvalidTokenException(validationResult.getErrorDescription());
		}

		return getOAuth2Authentication(token, serviceConfiguration.getClientId(), getScopes(token));
	}

	static OAuth2Authentication getOAuth2Authentication(Token token, String clientId, Set<String> scopes) {

		AuthorizationRequest authorizationRequest = new AuthorizationRequest(new HashMap<>(), null,
				clientId, scopes.stream().collect(Collectors.toSet()), new HashSet<>(),
				null,
				true, "", "", null);
		SecurityContext.setToken(token);
		return new OAuth2Authentication(authorizationRequest.createOAuth2Request(), null);
	}

	private Set<String> getScopes(Token token) {
		Set<String> scopes = token instanceof AccessToken
				? ((AccessToken) token).getScopes()
				: Collections.emptySet();
		if (useLocalScopeAsAuthorities) {
			scopes = xsuaaScopeConverter.convert(scopes);
		}
		return scopes;
>>>>>>> 2101e39c
	}

	@Override
	public void afterPropertiesSet() {
		tokenValidator = jwtValidatorBuilder.build();
	}

	@Override
	public OAuth2AccessToken readAccessToken(String accessToken) {
		throw new UnsupportedOperationException("Not supported: readAccessToken()");
	}

	/**
	 * This method allows to overwrite the default behavior of the authorities
	 * converter implementation.
	 *
	 * @param extractLocalScopesOnly
	 *            true when only local scopes are extracted. Local scopes means that
	 *            non-application specific scopes are filtered out and scopes are
	 *            returned without appId prefix, e.g. "Display".
	 * @return the token authenticator itself
	 */
	public SAPOfflineTokenServicesCloud setLocalScopeAsAuthorities(boolean extractLocalScopesOnly) {
		this.useLocalScopeAsAuthorities = extractLocalScopesOnly;
		return this;
	}

	private AuthorizationRequest createAuthorizationRequest(AccessToken token, Set<String> scopes) {
		// TODO 'client_id' was used in original implementation instead of 'cid'
		String tokenClientId = token.getClaimAsString("client_id");
		final AuthorizationRequest clientAuthentication = new AuthorizationRequest(tokenClientId, scopes);
		clientAuthentication.setAuthorities(getAuthorities(scopes));
		clientAuthentication.setApproved(true);
		return clientAuthentication;
	}

	private Set<GrantedAuthority> getAuthorities(Collection<String> scopes) {
		return scopes.stream().map(SimpleGrantedAuthority::new).collect(Collectors.toSet());
	}

	private XsuaaToken checkAndCreateToken(@Nonnull String accessToken) {
		try {
			switch (serviceConfiguration.getService()) {
			case XSUAA:
				return new XsuaaToken(accessToken).withScopeConverter(xsuaaScopeConverter);
			default:
				throw new InvalidTokenException(
						"AccessToken of service " + serviceConfiguration.getService() + " is not supported.");
			}
		} catch (Exception e) {
			throw new InvalidTokenException(e.getMessage());
		}
	}
}<|MERGE_RESOLUTION|>--- conflicted
+++ resolved
@@ -18,12 +18,9 @@
 import org.springframework.beans.factory.InitializingBean;
 import org.springframework.security.core.Authentication;
 import org.springframework.security.core.AuthenticationException;
-<<<<<<< HEAD
 import org.springframework.security.core.GrantedAuthority;
 import org.springframework.security.core.authority.SimpleGrantedAuthority;
-=======
 import org.springframework.security.core.context.SecurityContextHolder;
->>>>>>> 2101e39c
 import org.springframework.security.oauth2.common.OAuth2AccessToken;
 import org.springframework.security.oauth2.common.exceptions.InvalidTokenException;
 import org.springframework.security.oauth2.provider.AuthorizationRequest;
@@ -33,8 +30,7 @@
 import org.springframework.web.client.RestTemplate;
 
 import javax.annotation.Nonnull;
-import java.util.Collection;
-import java.util.Set;
+import java.util.*;
 import java.util.stream.Collectors;
 
 /**
@@ -54,11 +50,6 @@
  * </dependency>
  * }
  * </pre>
-<<<<<<< HEAD
- *
- * By default it used Apache Rest Client for communicating with the OAuth2
- * Server.
-=======
  * 
  * By default it used Apache Rest Client for communicating with the OAuth2 Server.<br>
  *
@@ -74,7 +65,6 @@
  *     also within asynchronous threads.</ul>
  * </li>
  *
->>>>>>> 2101e39c
  */
 public class SAPOfflineTokenServicesCloud implements ResourceServerTokenServices, InitializingBean {
 
@@ -140,24 +130,6 @@
 	@Override
 	public OAuth2Authentication loadAuthentication(@Nonnull String accessToken)
 			throws AuthenticationException, InvalidTokenException {
-<<<<<<< HEAD
-		// TODO IAS support
-		AccessToken token = checkAndCreateToken(accessToken);
-		Set<String> scopes = token.getScopes();
-		if (useLocalScopeAsAuthorities) {
-			scopes = xsuaaScopeConverter.convert(scopes);
-		}
-		ValidationResult validationResult = tokenValidator.validate(token);
-		if (validationResult.isValid()) {
-			SecurityContext.setToken(token);
-			final AuthorizationRequest clientAuthentication = createAuthorizationRequest(token, scopes);
-			Authentication userAuthentication = null; // TODO no SAPUserDetails support. Using spring
-														// alternative?
-			return new OAuth2Authentication(clientAuthentication.createOAuth2Request(), userAuthentication);
-		} else {
-			throw new InvalidTokenException(validationResult.getErrorDescription());
-		}
-=======
 		Token token = checkAndCreateToken(accessToken);
 
 		ValidationResult validationResult = tokenValidator.validate(token);
@@ -165,18 +137,19 @@
 		if (validationResult.isErroneous()) {
 			throw new InvalidTokenException(validationResult.getErrorDescription());
 		}
+		SecurityContext.setToken(token);
 
 		return getOAuth2Authentication(token, serviceConfiguration.getClientId(), getScopes(token));
 	}
 
 	static OAuth2Authentication getOAuth2Authentication(Token token, String clientId, Set<String> scopes) {
-
-		AuthorizationRequest authorizationRequest = new AuthorizationRequest(new HashMap<>(), null,
-				clientId, scopes.stream().collect(Collectors.toSet()), new HashSet<>(),
-				null,
-				true, "", "", null);
-		SecurityContext.setToken(token);
-		return new OAuth2Authentication(authorizationRequest.createOAuth2Request(), null);
+		Authentication userAuthentication = null; // TODO no SAPUserDetails support. Using spring alternative?
+
+		final AuthorizationRequest authorizationRequest = new AuthorizationRequest(clientId, scopes);
+		authorizationRequest.setAuthorities(getAuthorities(scopes));
+		authorizationRequest.setApproved(true);
+
+		return new OAuth2Authentication(authorizationRequest.createOAuth2Request(), userAuthentication);
 	}
 
 	private Set<String> getScopes(Token token) {
@@ -187,7 +160,6 @@
 			scopes = xsuaaScopeConverter.convert(scopes);
 		}
 		return scopes;
->>>>>>> 2101e39c
 	}
 
 	@Override
@@ -215,25 +187,17 @@
 		return this;
 	}
 
-	private AuthorizationRequest createAuthorizationRequest(AccessToken token, Set<String> scopes) {
-		// TODO 'client_id' was used in original implementation instead of 'cid'
-		String tokenClientId = token.getClaimAsString("client_id");
-		final AuthorizationRequest clientAuthentication = new AuthorizationRequest(tokenClientId, scopes);
-		clientAuthentication.setAuthorities(getAuthorities(scopes));
-		clientAuthentication.setApproved(true);
-		return clientAuthentication;
-	}
-
-	private Set<GrantedAuthority> getAuthorities(Collection<String> scopes) {
+	private static Set<GrantedAuthority> getAuthorities(Collection<String> scopes) {
 		return scopes.stream().map(SimpleGrantedAuthority::new).collect(Collectors.toSet());
 	}
 
-	private XsuaaToken checkAndCreateToken(@Nonnull String accessToken) {
+	private Token checkAndCreateToken(@Nonnull String accessToken) {
 		try {
 			switch (serviceConfiguration.getService()) {
 			case XSUAA:
 				return new XsuaaToken(accessToken).withScopeConverter(xsuaaScopeConverter);
 			default:
+				// TODO support IAS
 				throw new InvalidTokenException(
 						"AccessToken of service " + serviceConfiguration.getService() + " is not supported.");
 			}
