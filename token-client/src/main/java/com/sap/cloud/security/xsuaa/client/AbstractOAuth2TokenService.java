--- conflicted
+++ resolved
@@ -103,7 +103,26 @@
 		return requestAccessToken(UriUtil.replaceSubdomain(tokenEndpoint, subdomain), headers, parameters);
 	}
 
-<<<<<<< HEAD
+	@Override
+	public OAuth2TokenResponse retrieveAccessTokenViaJwtBearerTokenGrant(URI tokenEndpoint,
+			ClientCredentials clientCredentials, String token, @Nullable String subdomain,
+			@Nullable Map<String, String> optionalParameters) throws OAuth2ServiceException {
+		Assertions.assertNotNull(tokenEndpoint, "tokenEndpoint is required");
+		Assertions.assertNotNull(clientCredentials, "clientCredentials are required");
+		Assertions.assertNotNull(token, "token is required");
+
+		Map<String, String> parameters = new RequestParameterBuilder()
+				.withGrantType(GRANT_TYPE_JWT_BEARER)
+				.withClientCredentials(clientCredentials)
+				.withToken(token)
+				.withOptionalParameters(optionalParameters)
+				.buildAsMap();
+
+		HttpHeaders headers = httpHeadersFactory.createWithoutAuthorizationHeader();
+
+		return requestAccessToken(UriUtil.replaceSubdomain(tokenEndpoint, subdomain), headers, parameters);
+	}
+
 	public OAuth2TokenResponse retrieveAccessTokenViaX509(URI delegationEndpointUri,
 			String clientId, String consumerCertificate,
 			@Nullable String subdomain,
@@ -140,30 +159,12 @@
 				.withParameter(ASSERTION, oidcToken)
 				.withParameter(MASTER_CLIENT_ID, clientId)
 				.withParameter(CLONE_CERTIFICATE, consumerCertificate)
-=======
-	@Override
-	public OAuth2TokenResponse retrieveAccessTokenViaJwtBearerTokenGrant(URI tokenEndpoint,
-			ClientCredentials clientCredentials, String token, @Nullable String subdomain,
-			@Nullable Map<String, String> optionalParameters) throws OAuth2ServiceException {
-		Assertions.assertNotNull(tokenEndpoint, "tokenEndpoint is required");
-		Assertions.assertNotNull(clientCredentials, "clientCredentials are required");
-		Assertions.assertNotNull(token, "token is required");
-
-		Map<String, String> parameters = new RequestParameterBuilder()
-				.withGrantType(GRANT_TYPE_JWT_BEARER)
-				.withClientCredentials(clientCredentials)
-				.withToken(token)
->>>>>>> c2afb453
 				.withOptionalParameters(optionalParameters)
 				.buildAsMap();
 
 		HttpHeaders headers = httpHeadersFactory.createWithoutAuthorizationHeader();
 
-<<<<<<< HEAD
 		return requestAccessToken(UriUtil.replaceSubdomain(delegationEndpointUri, subdomain), headers, parameters);
-=======
-		return requestAccessToken(UriUtil.replaceSubdomain(tokenEndpoint, subdomain), headers, parameters);
->>>>>>> c2afb453
 	}
 
 	/**
