--- conflicted
+++ resolved
@@ -1,15 +1,12 @@
 package com.sap.cloud.security.xsuaa.jwt;
 
-<<<<<<< HEAD
 /**
  * A Jwt token consists of three parts, separated by ".":
  * header.payload.signature
  */
-=======
 import javax.annotation.Nonnull;
 import javax.annotation.Nullable;
 
->>>>>>> 8b0c7fb5
 public interface DecodedJwt {
 
 	/**
@@ -19,12 +16,14 @@
 	 */
 	String getHeader();
 
-<<<<<<< HEAD
 	/**
 	 * Get the base64 decoded payload of the jwt as UTF-8 String.
 	 *
 	 * @return the decoded payload.
 	 */
+	@Nullable
+	String getHeaderValue(@Nonnull String name);
+
 	String getPayload();
 
 	/**
@@ -32,16 +31,9 @@
 	 *
 	 * @return the decoded signature.
 	 */
-=======
-	@Nullable
-	String getHeaderValue(@Nonnull String name);
-
-	String getPayload();
-
 	@Nullable // TODO getClaimByName?
 	String getPayloadValue(@Nonnull String name);
 
->>>>>>> 8b0c7fb5
 	String getSignature();
 
 	/**
