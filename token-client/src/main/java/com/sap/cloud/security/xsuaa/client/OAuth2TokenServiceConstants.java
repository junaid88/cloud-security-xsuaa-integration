--- conflicted
+++ resolved
@@ -24,12 +24,8 @@
 	public static final String GRANT_TYPE_PASSWORD = "password"; // NOSONAR
 	public static final String GRANT_TYPE_JWT_BEARER = "urn:ietf:params:oauth:grant-type:jwt-bearer";
 	public static final String GRANT_TYPE_CLIENT_X509 = "client_x509";
-<<<<<<< HEAD
-
-=======
 	public static final String GRANT_TYPE_AUTHORIZATION_CODE = "authorization_code"; // not supported by token-client
 																						// lib
->>>>>>> f3cf59c3
 
 	public static final String TOKEN_TYPE_OPAQUE = "opaque";
 
